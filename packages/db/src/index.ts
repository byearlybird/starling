/**
 * @byearlybird/starling-db
 * Database utilities for Starling stores
 */

<<<<<<< HEAD
export const version = "0.1.0";

// Re-export query system when it's ready
// Note: Query system will be exported as subpath export
// import { createQuery } from "@byearlybird/starling-db/query"
=======
// Collection utilities
export {
	type Collection,
	DuplicateIdError,
	IdNotFoundError,
} from "./collection";
export { CollectionHandle } from "./collection-handle";
export type {
	CollectionConfig,
	Database,
	DatabasePlugin,
	DbConfig,
} from "./db";
// Core Database API
export { createDatabase } from "./db";
// Plugins
export { type IdbPluginConfig, idbPlugin } from "./plugins/idb";
export {
	type HttpPluginConfig,
	type RequestContext,
	type RequestHookResult,
	type ResponseHookResult,
	httpPlugin,
} from "./plugins/http";
// Type utilities
export type { StandardSchemaV1 } from "./standard-schema";
// Transaction utilities
export type { TransactionContext } from "./transaction";
>>>>>>> f580e5b0
<|MERGE_RESOLUTION|>--- conflicted
+++ resolved
@@ -3,13 +3,6 @@
  * Database utilities for Starling stores
  */
 
-<<<<<<< HEAD
-export const version = "0.1.0";
-
-// Re-export query system when it's ready
-// Note: Query system will be exported as subpath export
-// import { createQuery } from "@byearlybird/starling-db/query"
-=======
 // Collection utilities
 export {
 	type Collection,
@@ -38,4 +31,6 @@
 export type { StandardSchemaV1 } from "./standard-schema";
 // Transaction utilities
 export type { TransactionContext } from "./transaction";
->>>>>>> f580e5b0
+
+// Query system available as subpath export:
+// import { createQuery } from "@byearlybird/starling-db/query"